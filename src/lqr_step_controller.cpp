--- conflicted
+++ resolved
@@ -125,7 +125,6 @@
   // convert to eigen
   Eigen::Affine3d initial_transform(Eigen::Matrix4d::Map(initial_state.O_T_EE.data()));
 
-<<<<<<< HEAD
   // get initial state
   pos_init_ = initial_transform.translation();
 
@@ -139,11 +138,6 @@
   // solveRicattiD(A,B,Q_,R_,P);
   // K_ =  (R_.inverse() * B_.transpose() * P);
   // K_.bottomRows(2).setZero();
-=======
-  // get initial position
-  Eigen::Vector3d position_k = initial_transform.translation();
-  pos_init_ = position_k;
->>>>>>> c2f302bb
 
 }
 
@@ -163,13 +157,12 @@
   double v_max = 0.5; // Limit for Panda is 1.7 m/s
   double dt = period.toSec();
 
-<<<<<<< HEAD
   // measure covariance /////////////////
   static Eigen::Matrix<double,6,1> state_km1 = state_k_;
   static Eigen::Matrix<double,6,1> mu_k = Eigen::Matrix<double,6,1>::Zero();
   static Eigen::Matrix<double,6,6> S_k = Eigen::Matrix<double, 6, 6>::Zero();
   static k = 0;
-  Eigen::Vector3d position_k = initial_transform.translation() - pos_init_;
+  Eigen::Vector3d position_k = transform.translation() - pos_init_;
   Eigen::Matrix<double,6,1> y_k << position_k(0), position_k(1), state_k_(2), state_k_(3),
                         state_km1(4)+dt*(position_k(0)-1), state_km1(5) + dt*position_k(1);
   S_k = k/(k+1)*S_k + (y_k-state_k_).transpose()*(y_k-state_k_);
@@ -178,11 +171,6 @@
   k++;
   ///////////////////////////////////////
 
-=======
-  // get new state
-  Eigen::Vector3d position_k = transform.translation() - pos_init_;
-  // Eigen::Matrix<double, 6, 1> velocity_k = jacobian * dq;
->>>>>>> c2f302bb
 
 
   // Find discrete matrices - depending on period
